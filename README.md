# Essential Coding Concepts

Welcome 👋 to **Essential Coding Concepts**, a curated collection of best practices and architectural patterns aimed at helping developers write clean, maintainable, and scalable code.

This repository serves as a **developer knowledge hub**, consolidating best practices, coding standards, habits, and foundational concepts every developer should know. Whether you're a beginner looking to build strong coding habits or a seasoned programmer aiming to refine your skills, you'll find valuable guidance here.

## 📚 What's Inside?

This guide is structured across several focused documents:

### 1. Thick Model / Fat Model

> A "Fat Model" or "Thick Model" architecture emphasizes placing business logic in the model layer instead of the controller or view. This keeps your code organized and makes testing and maintenance easier.

**Benefits:**

- Centralized business logic
- Easier to test and reuse
- Better separation of concerns

**📌 Example: API Key Generation**

_In a Fat Model approach, business logic such as generating an API key should reside in the model, <s>not the controller</s>. This ensures that the logic is **reusable**, **testable**, and cleanly separated from the **request/response cycle**._

**For example**, _instead of generating an API key in a controller method, we encapsulate the logic within the model itself. Suppose we want every API key to start with specific letters (e.g., API-) followed by a random string of characters. This rule is part of our business logic, so it belongs in the model where the concept of an "API key" is defined._

#### app/Models/User.php

```php
<?php

namespace App\Models;

use Illuminate\Database\Eloquent\Model;
use Illuminate\Support\Str;

class User extends Model
{
    /**
     * Generate and assign a new API key to the user.
     *
     * @return void
     */

    protected $fillable = ['name', 'email', 'password', 'api_key'];

    public function generateApiKey()
    {
        // Example format: API-<random 10-character string>
        $this->api_key = 'API-' . Str::random(10);
        $this->save();
    }
}
?>
```
---

### 2. Skinny Controllers

> A "Skinny Controller" ensures your controllers handle as little logic as possible — just enough to delegate work to models or services.

**Benefits:**

- Cleaner code
- Easier debugging
- Promotes modularity

**📌 Example: Skinny Controller Using Fat Model**

_In the Skinny Controller pattern, the controller acts only as a mediator between the request and the model. It does not contain business logic; instead, it **delegates** responsibility to the model (or service class). This makes controllers **short**, **focused**, and **easy to maintain**._

**For example**, _when generating an API key, the controller should not handle string manipulation or save operations. Instead, it should call a method like **generateApiKey()** from the model and return the result. This ensures a clean separation of concerns, making the codebase easier to test and scale._

#### app/Http/Controllers/UserController.php

```php
<?php

    namespace App\Http\Controllers;

    use App\Models\User;
    use Illuminate\Http\Request;

    class UserController extends Controller
    {

      /**
       * Create a new API key for the given user.
       */

      public function createApiKey(Request $request)
        {
            $validator = Validator::make($request->all(), [
            'name'     => 'required|string|max:255',
            'email'    => 'required|email|unique:users,email',
            'password' => 'required|min:6',
            ]);

            $data = $request->only(['name', 'email', 'password']);
            $data['name'] = trim($data['name']);
            $data['email'] = trim($data['email']);
            $data['password'] = Hash::make($data['password']);

            $user = User::create($data);

            $user->generateApiKey(); // Delegates logic to the model

            return response()->json([
              'message' => 'User created successfully.',
              'user' => $user,
            ]);
        }
    }
?>
```

---

### 3. Accessing Related Records via Auth::user()

> Always query a resource through the currently authenticated user's relationship, so that authorisation and ownership are enforced in a single line.

> In Laravel, when a user is authenticated, you can access their information using Auth::user(). This gives you the currently logged-in user — and with Eloquent relationships defined properly, you can easily access related data like their projects, posts, tasks, or anything else they own.

**✅ Why Use Auth::user()->relationshipName()?**

When you access related records through Auth::user(), you're:

- _Making sure you only fetch data that belongs to the logged-in user_.
- _Preventing unauthorized data access (security best practice)_.
- _Keeping your code clean and aligned with Laravel's relationship-driven structure_.

**📌 Example: User Has Many Projects**

#### app/Models/User.php

```php
class User extends Model
{
    public function projects()
    {
        return $this->hasMany(Project::class);
    }
}
```

#### app/Models/Project.php

```php
class Project extends Model
{
    public function user()
    {
        return $this->belongsTo(User::class);
    }
}
```

__Inside Controller, instead of writing a raw query like:__

#### app/Http/Controllers/ProjectController.php

```php
use Illuminate\Support\Facades\Auth;

class ProjectController extends Controller
{
    /**
     * List the current user’s projects.
     */
    public function index()
    {
      $projects = Auth::user()->projects()
                  ->latest()        // example additional scope
                  ->get();
      return response()->json($projects);
    }
}
```

**🧠 How This Helps:**

* __Security__: This ensures you're not accessing someone else’s project by mistake.
* __Clarity__: It’s obvious you're only pulling projects that belong to the logged-in user.
* __Reusability__: The relationship is defined once in the model and used throughout your code.

---

### 4. Prefer firstOrFail()

When querying the database in Laravel, it’s common to retrieve a single record using Eloquent. While `first()` returns `null` if no result is found, it's **better to use `firstOrFail()`** when the record is required — especially for detail views, editing, or protected resources.

Using `firstOrFail()` makes your code more **secure**, **robust**, and **expressive** by:

- Automatically throwing a `404 Not Found` if the record doesn't exist
- Reducing the need for manual `if (!$model)` checks
- Keeping controller methods clean and focused

**📌 Example:  Recommended: `firstOrFail()` for Safer, cleaner approach**

#### app/Http/Controllers/ProjectController.php

```php
class ProjectController extends Controller
{
    public function editProject($id)
    {
        $project = Auth::user()->projects()
                    ->where('id', $id)
                    ->firstOrFail();
        return view ('projects.index', [
            'project' => $project,
        ]);
    }
}
```

**🔒 Why This is Safe and Clean**

| ✅ Feature                  | 💡 Benefit                                                       |
| -------------------------- | ---------------------------------------------------------------- |
| `Auth::user()->projects()` | Prevents access to projects not owned by the user                |
| `->firstOrFail()`          | Auto 404 if not found or not authorized                          |
| No manual checks           | Cleaner, more readable code                                      |
| Logical separation         | User-scoped logic lives in the model (`projects()` relationship) |

---

### 5. Laravel Naming Conventions

> Following Laravel’s standard naming conventions makes your application predictable, readable, and easy to navigate for all team members.

***🏗️ Models***

- Singular, PascalCase (also called StudlyCase)
- One model = one database table (Laravel handles pluralization)

```
/ ✅ Correct
User, Project, BlogPost, ProductImage

// ❌ Avoid
Users, project_model, blog_post_model
```

📝 File Path: app/Models/User.php || 📌 Migration: create_users_table

***🎮 Controllers***

- Plural, PascalCase, ends in Controller

```
// ✅ Correct
UserController, ProjectController, BlogPostController

// ❌ Avoid
UsersCtrl, projectcontroller, blogpostcontrol
```

📝 File Path: app/Http/Controllers/ProjectController.php

***📄 Blade Views (Templates)***

- kebab-case, lowercase file names
- Grouped by resource folders if needed

```
# ✅ Correct
resources/views/projects/index.blade.php
resources/views/projects/project-form.blade.php

# ❌ Avoid
resources/views/Projects/Index.blade.php
resources/views/projectForm.blade.php
```

>Tip: Keep view names consistent with your controller methods like `index()`, `create()`, `edit()`, etc.

***🌐 Routes***

- Use kebab-case URIs
- Controller methods follow standard RESTful naming

#### routes/web.php
```php
Route::get('/user-dashboard', [UserController::class, 'dashboard']);
```

While using `Named routes` allow you to assign a short, readable alias to any route. This makes your app easier to maintain — you can reference routes by name instead of hardcoding URLs.

#### routes/web.php (for named routes)

```php
Route::get('/projects', [ProjectController::class, 'index'])
  

    ->name('projects.index');
```

<<<<<<< HEAD
>Now you can use `projects.index` as a reference throughout your app.

### 6. Preferences: Flexible Key-Value Store

> Sometimes you need a simple place to stash feature flags, UI settings, or company meta-data without adding dozens of columns to an existing table.

>This feature allows storing key-value preferences in a separate table and accessing them conveniently using a model with getter and setter functions.

**🔧 Step 1: Migration**

_Create a preferences table with key and value columns:_

```
php artisan make:migration create_preferences_table
```

_Setup that migration file & Run artisan command to migrate the table:_
```php
Schema::create('preferences', function (Blueprint $table) {
    $table->id();
    $table->string('key')->unique();
    $table->text('value')->nullable();
    $table->timestamps();
});
```

**🧠 Step 2: Model**

_Create the Preference model:_

```php
namespace App\Models;

use Illuminate\Database\Eloquent\Model;

class Preference extends Model
{
    protected $fillable = ['key', 'value'];

    public static function get($key, $default = null)
    {
        return optional(static::where('key', $key)->first())->value ?? $default;
    }

    // Retrieves a preference value by its key
    // Uses optional() helper to avoid null reference errors
    // Uses null coalescing (??) to return the default value if the preference doesn't exist

    public static function set($key, $value)
    {
        return static::updateOrCreate(['key' => $key], ['value' => $value]);
    }

     // Creates or updates a preference
     // Uses Eloquent's updateOrCreate method, which:
       // * Updates the record if the key exists
       // * Creates a new record if the key doesn't exist
}
```

**🧪 Step 3: Usage Example**
```php
// Set a preference
Preference::set('site_name', 'My Awesome Site');

// Get a preference
$name = Preference::get('site_name');
```

**Purpose & Usage**

_This model provides an elegant way to store `application settings` or `user preferences` in the database. Instead of creating separate database tables for different types of settings, you can use this single model to store various configuration values as `key-value` pairs._

***Common use cases include:***
- Application settings (site name, contact email, etc.)
- User preferences
- Feature flags
- Dynamic configuration values

### 7. Telegram Notification Integration

>
=======
>Now you can use `projects.index` as a reference throughout your app. .
>>>>>>> f1869eed
<|MERGE_RESOLUTION|>--- conflicted
+++ resolved
@@ -297,7 +297,6 @@
     ->name('projects.index');
 ```
 
-<<<<<<< HEAD
 >Now you can use `projects.index` as a reference throughout your app.
 
 ### 6. Preferences: Flexible Key-Value Store
@@ -379,7 +378,4 @@
 
 ### 7. Telegram Notification Integration
 
->
-=======
->Now you can use `projects.index` as a reference throughout your app. .
->>>>>>> f1869eed
+>